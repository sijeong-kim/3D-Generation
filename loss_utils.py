# loss_utils.py
import torch
import torch.nn.functional as F

@torch.no_grad()
def rbf_kernel_and_grad(features, tau=0.5, gradient_type="svgd", device="cuda"):
    """
    Compute RBF kernel matrix and gradient sums used in SVGD-like updates.

    Args:
        features: [N, D] tensor (x_i)
        tau: kernel bandwidth. If 0, use median heuristic on pairwise squared distances.
        gradient_type: "svgd" or "rlsd"

    Returns:
        K: [N, N], where K[i,j] = k(x_i, x_j)
        G: [N, D]
           if gradient_type == "svgd":
               G[i] = sum_j ∇_{x_i} k(x_i, x_j)          # wrt x_i
           if gradient_type == "rlsd":
               G[i] = ∇_{x_i} log( sum_j k(x_i, x_j) )
    """
<<<<<<< HEAD
    features = features.to(device)
    N, D_feature = features.shape
    
    # Compute pairwise differences and squared distances
    z_i = features.unsqueeze(1)  # [N, 1, D_feature]
    z_j = features.unsqueeze(0)  # [1, N, D_feature]
    
    diffs = z_i - z_j  # [N, N, D_feature] where diffs[i,j] = z_i - z_j
    sq_dists = (diffs ** 2).sum(-1)  # [N, N] # sq_dists[i,j] = ||z_i - z_j||^2
    
    if tau == 0: # if tau is 0, use median bandwidth heuristic
        # Median bandwidth heuristic h = median(sq_dists) ** 2 / log(N)
        # median = the median of the pairwise distances between particles
        dists = sq_dists.sqrt() # [N, N] # pairwise distances between particles
        median_dist = torch.median(dists) # [1] # median of pairwise distances between particles
        h = median_dist ** 2 / torch.log(torch.tensor(N, dtype=torch.float32, device=features.device)) # [1] # h = median(dist) ** 2 / log(N)
=======
    X = features  # [N, D]
    N, D = X.shape

    Xi = X.unsqueeze(1)  # [N,1,D]
    Xj = X.unsqueeze(0)  # [1,N,D]
    diffs = Xi - Xj      # [N,N,D]; diffs[i,j] = x_i - x_j
    sq_dists = (diffs ** 2).sum(-1)  # [N,N]

    if tau == 0:
        # Median heuristic on squared distances (exclude diagonal)
        with torch.no_grad():
            mask = ~torch.eye(N, dtype=torch.bool, device=X.device)
            med = torch.median(sq_dists[mask])
            h = med / torch.log(torch.tensor(N + 1.0, device=X.device))
            h = torch.clamp(h, min=1e-6)
>>>>>>> 511b8bf4
    else:
        h = torch.tensor(tau**2, device=X.device, dtype=X.dtype)

    K = torch.exp(-sq_dists / h)  # [N,N], K[i,j] = k(x_i,x_j)

    if gradient_type == "svgd":
        # ∇_{x_i} k(x_i,x_j) = -(2/h) (x_i - x_j) k
        G = -(2.0 / h) * (K.unsqueeze(-1) * diffs).sum(dim=1)  # [N,D], sum over j
        return K, G

    elif gradient_type == "rlsd":
        # ∇_{x_i} log( sum_j k(x_i,x_j) ) = (sum_j ∇_{x_i}k) / (sum_j k)
        num = -(2.0 / h) * (K.unsqueeze(-1) * diffs).sum(dim=1)   # [N,D]
        den = K.sum(dim=1, keepdim=True).clamp_min(1e-9)          # [N,1]
        G = num / den                                             # [N,D]
        return K, G

    else:
        raise ValueError("gradient_type must be 'svgd' or 'rlsd'")

if __name__ == "__main__":
    N, D = 4, 128
    features = torch.randn(N, D) # [N, D]
    print("Original features:")
    print(features)
    print(f"\nFeature norms - min: {torch.norm(features, dim=1).min():.4f}, max: {torch.norm(features, dim=1).max():.4f}")
    
    for tau in [0.0, 0.5, 1.0, 2.0]:
        for gradient_type in ["svgd", "rlsd"]:
            K, K_grad_sum_j = rbf_kernel_and_grad(features, tau=tau, gradient_type=gradient_type)
            print(f"\nKernel matrix:")
            print(K)
            print(f"\nKernel gradient sum over j:")
            print(K_grad_sum_j)<|MERGE_RESOLUTION|>--- conflicted
+++ resolved
@@ -20,24 +20,7 @@
            if gradient_type == "rlsd":
                G[i] = ∇_{x_i} log( sum_j k(x_i, x_j) )
     """
-<<<<<<< HEAD
     features = features.to(device)
-    N, D_feature = features.shape
-    
-    # Compute pairwise differences and squared distances
-    z_i = features.unsqueeze(1)  # [N, 1, D_feature]
-    z_j = features.unsqueeze(0)  # [1, N, D_feature]
-    
-    diffs = z_i - z_j  # [N, N, D_feature] where diffs[i,j] = z_i - z_j
-    sq_dists = (diffs ** 2).sum(-1)  # [N, N] # sq_dists[i,j] = ||z_i - z_j||^2
-    
-    if tau == 0: # if tau is 0, use median bandwidth heuristic
-        # Median bandwidth heuristic h = median(sq_dists) ** 2 / log(N)
-        # median = the median of the pairwise distances between particles
-        dists = sq_dists.sqrt() # [N, N] # pairwise distances between particles
-        median_dist = torch.median(dists) # [1] # median of pairwise distances between particles
-        h = median_dist ** 2 / torch.log(torch.tensor(N, dtype=torch.float32, device=features.device)) # [1] # h = median(dist) ** 2 / log(N)
-=======
     X = features  # [N, D]
     N, D = X.shape
 
@@ -53,7 +36,6 @@
             med = torch.median(sq_dists[mask])
             h = med / torch.log(torch.tensor(N + 1.0, device=X.device))
             h = torch.clamp(h, min=1e-6)
->>>>>>> 511b8bf4
     else:
         h = torch.tensor(tau**2, device=X.device, dtype=X.dtype)
 

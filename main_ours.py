import os
import cv2
import time
import tqdm
import numpy as np
import random
import dearpygui.dearpygui as dpg

import torch
import torch.nn.functional as F

from cam_utils import orbit_camera, OrbitCamera
from gs_renderer import Renderer, MiniCam

from grid_put import mipmap_linear_grid_put_2d
from mesh import Mesh, safe_normalize
from guidance.sd_utils import StableDiffusion

from visualizer import GaussianVisualizer
from metrics import MetricsCalculator
from feature_extractor import DINOv2MultiLayerFeatureExtractor

from loss_utils import rbf_kernel_and_grad

class GUI:
    def __init__(self, opt):
        self.opt = opt  # shared with the trainer's opt to support in-place modification of rendering parameters.
        self.W = opt.W
        self.H = opt.H
        self.cam = OrbitCamera(opt.W, opt.H, r=opt.radius, fovy=opt.fovy)

        self.mode = "image"
        # self.seed = "random"
        self.seed = opt.seed

        self.buffer_image = np.ones((self.W, self.H, 3), dtype=np.float32)
        self.need_update = True  # update buffer_image

        # models
        self.device = torch.device("cuda")
        self.bg_remover = None

        self.guidance_sd = None
        self.guidance_zero123 = None

        self.enable_sd = False
        self.enable_zero123 = False

        # renderer
        # self.renderer = Renderer(sh_degree=self.opt.sh_degree)
        self.renderers = []
        for i in range(self.opt.num_particles):
            self.renderers.append(Renderer(sh_degree=self.opt.sh_degree))
            

        self.gaussain_scale_factor = 1

        # input image
        self.input_img = None
        self.input_mask = None
        self.input_img_torch = None
        self.input_mask_torch = None
        self.overlay_input_img = False
        self.overlay_input_img_ratio = 0.5

        # input text
        self.prompt = ""
        self.negative_prompt = ""

        # training stuff
        self.training = False
        self.optimizer = None
        self.step = 0
        self.train_steps = 1  # steps per rendering loop
    
        
        # override prompt from cmdline
        if self.opt.prompt is not None:
            self.prompt = self.opt.prompt
        if self.opt.negative_prompt is not None:
            self.negative_prompt = self.opt.negative_prompt

        self.seeds = []
        # override if provide a checkpoint
        for i in range(self.opt.num_particles):
            # Set different seed for each particle during initialization
            init_seed = self.seed + i * self.opt.iters # 42, 42 + 1500, 42 + 2 * 1500, 42 + 3 * 1500, 42 + 4 * 1500
            self.seeds.append(init_seed)
            self.seed_everything(init_seed)
            
            if self.opt.load is not None:
                self.renderers[i].initialize(self.opt.load) # TODO: load from different checkpoints for each particle
            else:
                # initialize gaussians to a blob
                self.renderers[i].initialize(num_pts=self.opt.num_pts)
                
        # visualizer
        if self.opt.visualize or self.opt.metrics:
            self.visualizer = GaussianVisualizer(opt=self.opt, renderers=self.renderers, cam=self.cam)
        else:
            self.visualizer = None
            
    def __del__(self):
        pass

    def seed_everything(self, seed):
        try:
            seed = int(seed)
        except:
            seed = np.random.randint(0, 1000000)

        os.environ["PYTHONHASHSEED"] = str(seed)
        np.random.seed(seed)
        torch.manual_seed(seed)
        torch.cuda.manual_seed(seed)
        torch.backends.cudnn.deterministic = True
        torch.backends.cudnn.benchmark = True

    def prepare_train(self):

        self.step = 0
        self.optimizers = []
        for i in range(self.opt.num_particles):
            self.renderers[i].gaussians.training_setup(self.opt)
            self.renderers[i].gaussians.active_sh_degree = self.renderers[i].gaussians.max_sh_degree
            self.optimizers.append(self.renderers[i].gaussians.optimizer)

        pose = orbit_camera(self.opt.elevation, 0, self.opt.radius)
        self.fixed_cam = MiniCam(
            pose,
            self.opt.ref_size,
            self.opt.ref_size,
            self.cam.fovy,
            self.cam.fovx,
            self.cam.near,
            self.cam.far,
        )
        
        # feature extractor
        # Use multi-layer extractor for specific layer extraction
        # Supports: 'early' (25% depth), 'mid' (50% depth), 'last' (final layer)
        print(f"[INFO] Using DINOv2 features from '{self.opt.feature_layer}' layer")
        self.feature_extractor = DINOv2MultiLayerFeatureExtractor(
            model_name=self.opt.feature_extractor_model_name, 
            device=self.device
        )
        
        # metrics
        if self.opt.metrics:
            self.metrics_calculator = MetricsCalculator(opt=self.opt, prompt=self.prompt, multi_view_type=self.opt.multi_view_type)
        else:
            self.metrics_calculator = None

        print(f"[INFO] loading SD...")
        self.guidance_sd = StableDiffusion(self.device)
        print(f"[INFO] loaded SD!")

        # prepare embeddings
        with torch.no_grad():
            self.guidance_sd.get_text_embeds([self.prompt], [self.negative_prompt])

    def train_step(self):
        
        with torch.no_grad():
            if self.opt.metrics and self.metrics_calculator is not None:
                starter = torch.cuda.Event(enable_timing=True)
                ender = torch.cuda.Event(enable_timing=True)
                starter.record()
                
        # 1. Forward pass
        self.step += 1
        step_ratio = min(1, self.step / self.opt.iters)



        ### novel view (manual batch)
        render_resolution = 128 if step_ratio < 0.3 else (256 if step_ratio < 0.6 else 512)
        images = []
        outputs = []
        # poses = []
        vers, hors, radii = [], [], []
        # avoid too large elevation (> 80 or < -80), and make sure it always cover [min_ver, max_ver]
        min_ver = max(min(self.opt.min_ver, self.opt.min_ver - self.opt.elevation), -80 - self.opt.elevation)
        max_ver = min(max(self.opt.max_ver, self.opt.max_ver - self.opt.elevation), 80 - self.opt.elevation)

        for j in range(self.opt.num_particles):
            
            # set seed for each particle + iteration step for different viewpoints each iter
            self.seed_everything(self.seeds[j] + self.step - 1) # 42 , 42 + 1, 42 + 2, 42 + 3, ..., 42 + 1499
            # update lr
            self.renderers[j].gaussians.update_learning_rate(self.step)

            # render random view
            ver = np.random.randint(min_ver, max_ver)
            hor = np.random.randint(-180, 180)
            radius = 0

            vers.append(ver)
            hors.append(hor)
            radii.append(radius)

            pose = orbit_camera(self.opt.elevation + ver, hor, self.opt.radius + radius)
            # poses.append(pose)

            cur_cam = MiniCam(pose, render_resolution, render_resolution, self.cam.fovy, self.cam.fovx, self.cam.near, self.cam.far)

            bg_color = torch.tensor([1, 1, 1] if np.random.rand() > self.opt.invert_bg_prob else [0, 0, 0], dtype=torch.float32, device="cuda")
            out = self.renderers[j].render(cur_cam, bg_color=bg_color)

            image = out["image"].unsqueeze(0) # [1, 3, H, W] in [0, 1]
            images.append(image)
            
            # Store output for each particle
            outputs.append(out)
            
        images = torch.cat(images, dim=0) # [N, 3, H, W]
<<<<<<< HEAD
        # poses = torch.from_numpy(np.stack(poses, axis=0)).to(self.device) # TODO: Check if this is correct
        
        features = self.feature_extractor.extract_cls_from_layer(self.opt.feature_layer, images).to(self.device) # [N, D_feature]

        for j in range(self.opt.num_particles):
=======
        features = self.feature_extractor(images) # [N, D_feature]
>>>>>>> 511b8bf4

        # --- before the branch, init for logging ---
        total_loss = 0
        attraction_scalar = None
        repulsion_scalar = None
        sigma_t_val = 1.0  # default

        # --- SVGD ---
        if self.opt.repulsion_enabled and self.opt.repulsion_gradient_type == 'svgd':
            # 1. Score gradients from SD guidance
            score_grad, sigma_t = self.guidance_sd.train_step_for_svgd_repulsion(
                images, 
                step_ratio=step_ratio if self.opt.anneal_timestep else None
            )  # score_grad: [N, D_latent]

            # 2. Kernel & grad wrt xi (∑_j ∇_{xi} k(xi, xj))
            K, G_wrt_xi = rbf_kernel_and_grad(
                features, 
                tau=self.opt.repulsion_tau, 
                gradient_type='svgd'
            )  # K:[N,N], G:[N,D_feature]

            # 3. Attraction: (1/N) * sum_i sum_j K[j,i] * score_grad[j]
            #    K[i,j] = k(xi, xj) -> transpose해서 K[j,i]
            attraction = (K.t().unsqueeze(-1) * score_grad.unsqueeze(0)).sum(dim=1).mean()

            # 4. Repulsion: (1/N) * sum_i sum_j ∇_{x_j}k(x_j,x_i)
            #    대칭커널이면 ∇_{x_j}k(x_j,x_i) = -∇_{x_i}k(x_i,x_j)
            rep_vec = -G_wrt_xi                           # [N,D]
            repulsion = rep_vec.norm(dim=1).mean()        # 스칼라
            
            attraction_scalar = attraction        # torch scalar
            repulsion_scalar = repulsion          # torch scalar
            sigma_t_val = float(sigma_t)          # python float

            # 5. Total loss
            total_loss = (
                self.opt.lambda_sd * attraction_scalar 
                - self.opt.lambda_repulsion * sigma_t * repulsion_scalar
            )
        # --- RLSD ---
        elif self.opt.repulsion_enabled and self.opt.repulsion_gradient_type == 'rlsd':
            # RLSD 방식 그대로 (기존 로직 유지)
            sds_loss, sigma_t = self.guidance_sd.train_step_for_rlsd_repulsion(
                images, 
                step_ratio=step_ratio if self.opt.anneal_timestep else None
            )
            K, G_rlsd = rbf_kernel_and_grad(
                features, tau=self.opt.repulsion_tau, gradient_type='rlsd'
            )
            attraction_loss = sds_loss
            repulsion = G_rlsd.norm(dim=1).mean()
            
            attraction_scalar = attraction_loss
            repulsion_scalar = repulsion
            sigma_t_val = float(sigma_t)
            total_loss = self.opt.lambda_sd * attraction_scalar - self.opt.lambda_repulsion * sigma_t * repulsion_scalar
        
        # --- Baseline ---
        else:
            baseline_loss = self.guidance_sd.train_step_for_baseline(
                images, step_ratio=step_ratio if self.opt.anneal_timestep else None
            )
            attraction_scalar = baseline_loss
            repulsion_scalar = torch.tensor(0.0, device=images.device)
            sigma_t_val = 1.0
            total_loss = self.opt.lambda_sd * attraction_scalar

        ### optimize step ### 
        
        # 2. Backward pass (Compute gradients)
        total_loss.backward()
        
        # 3. Optimize step (Update parameters)
        for j in range(self.opt.num_particles):
            self.optimizers[j].step()

        # densify and prune (after backward pass so gradients are available)
        for j in range(self.opt.num_particles):
            if self.step >= self.opt.density_start_iter and self.step <= self.opt.density_end_iter:
                viewspace_point_tensor, visibility_filter, radii = outputs[j]["viewspace_points"], outputs[j]["visibility_filter"], outputs[j]["radii"]
                self.renderers[j].gaussians.max_radii2D[visibility_filter] = torch.max(self.renderers[j].gaussians.max_radii2D[visibility_filter], radii[visibility_filter])
                self.renderers[j].gaussians.add_densification_stats(viewspace_point_tensor, visibility_filter)
                
                if self.step % self.opt.densification_interval == 0:
                        self.renderers[j].gaussians.densify_and_prune(self.opt.densify_grad_threshold, min_opacity=0.01, extent=4, max_screen_size=1)
                
                if self.step % self.opt.opacity_reset_interval == 0:
                        self.renderers[j].gaussians.reset_opacity()
                        
        
        # 4. Zero gradients (Prepare for next iteration)
        for j in range(self.opt.num_particles):
            self.optimizers[j].zero_grad()
        
        # --- logging & visualization ---
        with torch.no_grad():
            if self.opt.metrics and self.metrics_calculator is not None:
                # time
                ender.record()
                torch.cuda.synchronize()
                t = starter.elapsed_time(ender)
                
                # memory usage
                memory_allocated = torch.cuda.memory_allocated() / (1024 ** 2)  # Convert to MB
                max_memory_allocated = torch.cuda.max_memory_allocated() / (1024 ** 2)  # Convert to MB

                # safe scalar extraction
                attr_val = float(attraction_scalar.item()) if attraction_scalar is not None else 0.0
                rep_val  = float(repulsion_scalar.item())  if repulsion_scalar  is not None else 0.0
                tot_val  = float(total_loss.item())
                
                # scaled versions (match how total_loss is formed)
                scaled_rep_val = self.opt.lambda_repulsion * sigma_t_val * rep_val
                scaled_attr_val = self.opt.lambda_sd * attr_val

                # quantitative metrics (guard visualizer)
                if self.visualizer is not None:
                    multi_view_images = self.visualizer.visualize_all_particles_in_multi_viewpoints(
                        self.step, num_views=self.opt.num_views, visualize=False, save_iid=False
                    )  # [V, N, 3, H, W]
                    representative_images, clip_similarities = self.metrics_calculator.select_best_views_by_clip_fidelity(multi_view_images)
                    fidelity = float(clip_similarities.mean().item())
                    rep_features = self.feature_extractor(representative_images)  # [V, N, D]
                    diversity = float(self.metrics_calculator.compute_rlsd_diversity(rep_features))
                else:
<<<<<<< HEAD
                    attraction_loss_val = 0
                    repulsion_loss_val = 0
                    scaled_repulsion_loss_val = 0
                    
                total_loss_val = total_loss.item()
            
                # quantitative metrics
                multi_view_images = self.visualizer.visualize_all_particles_in_multi_viewpoints(self.step, num_views=self.opt.num_views, visualize=False, save_iid=False) # [V, N, 3, H, W]
                representative_images, clip_similarities = self.metrics_calculator.compute_clip_fidelity_in_multi_viewpoints(multi_view_images, multi_view_type=self.opt.multi_view_type) # [V, N, 3, H, W]

                fidelity = clip_similarities.mean().item()
                
                # Extract features for diversity computation
                features = self.feature_extractor.extract_cls_from_layer(self.opt.feature_layer, representative_images) # [V*N, D_feature]
                
                diversity = self.metrics_calculator.compute_rlsd_diversity(features)

                # log
                self.metrics_calculator.log_metrics(step=self.step, diversity=diversity, fidelity=fidelity, attraction_loss=attraction_loss_val, repulsion_loss=repulsion_loss_val, scaled_repulsion_loss = scaled_repulsion_loss_val, total_loss=total_loss_val, time=t, memory_allocated_mb=memory_allocated, max_memory_allocated_mb=max_memory_allocated)

=======
                    fidelity, diversity = 0.0, 0.0  # or skip logging these

                self.metrics_calculator.log_metrics(
                    step=self.step,
                    diversity=diversity,
                    fidelity=fidelity,
                    attraction_loss=attr_val,                 # unscaled
                    repulsion_loss=rep_val,                   # unscaled
                    scaled_repulsion_loss=scaled_rep_val,     # includes lambda_rep * sigma_t
                    scaled_attraction_loss=scaled_attr_val,   # includes lambda_sd
                    total_loss=tot_val,
                    time=t,
                    memory_allocated_mb=memory_allocated,
                    max_memory_allocated_mb=max_memory_allocated,
                )
>>>>>>> 511b8bf4
            # visualize
            if self.opt.visualize and self.visualizer is not None:
                # save rendered images (save at the end of each interval)
                if self.step % self.opt.save_rendered_images_interval == 0:
                    self.visualizer.save_rendered_images(self.step, images)

    @torch.no_grad()
    def save_model(self, mode='geo', texture_size=1024, particle_id=0):
        path = os.path.join(self.opt.outdir, f'saved_models')
        os.makedirs(path, exist_ok=True)
        
        if mode == 'geo':
            path = os.path.join(path, f'particle_{particle_id}_mesh.ply')
            mesh = self.renderers[particle_id].gaussians.extract_mesh(path, self.opt.density_thresh)
            mesh.write_ply(path)

        elif mode == 'geo+tex':
            path = os.path.join(path, f'particle_{particle_id}_mesh.' + self.opt.mesh_format)
            mesh = self.renderers[particle_id].gaussians.extract_mesh(path, self.opt.density_thresh)

            # perform texture extraction
            print(f"[INFO] particle {particle_id} unwrap uv...")
            h = w = texture_size
            mesh.auto_uv()
            mesh.auto_normal()

            albedo = torch.zeros((h, w, 3), device=self.device, dtype=torch.float32)
            cnt = torch.zeros((h, w, 1), device=self.device, dtype=torch.float32)

            vers = [0] * 8 + [-45] * 8 + [45] * 8 + [-89.9, 89.9]
            hors = [0, 45, -45, 90, -90, 135, -135, 180] * 3 + [0, 0]

            render_resolution = 512

            import nvdiffrast.torch as dr

            if not self.opt.force_cuda_rast and (not self.opt.gui or os.name == 'nt'):
                glctx = dr.RasterizeGLContext()
            else:
                glctx = dr.RasterizeCudaContext()

            for ver, hor in zip(vers, hors):
                # render image
                pose = orbit_camera(ver, hor, self.cam.radius)

                cur_cam = MiniCam(
                    pose,
                    render_resolution,
                    render_resolution,
                    self.cam.fovy,
                    self.cam.fovx,
                    self.cam.near,
                    self.cam.far,
                )
                
                cur_out = self.renderers[particle_id].render(cur_cam)

                rgbs = cur_out["image"].unsqueeze(0) # [1, 3, H, W] in [0, 1]
                    
                # get coordinate in texture image
                pose = torch.from_numpy(pose.astype(np.float32)).to(self.device)
                proj = torch.from_numpy(self.cam.perspective.astype(np.float32)).to(self.device)

                v_cam = torch.matmul(F.pad(mesh.v, pad=(0, 1), mode='constant', value=1.0), torch.inverse(pose).T).float().unsqueeze(0)
                v_clip = v_cam @ proj.T
                rast, rast_db = dr.rasterize(glctx, v_clip, mesh.f, (render_resolution, render_resolution))

                depth, _ = dr.interpolate(-v_cam[..., [2]], rast, mesh.f) # [1, H, W, 1]
                depth = depth.squeeze(0) # [H, W, 1]

                alpha = (rast[0, ..., 3:] > 0).float()

                uvs, _ = dr.interpolate(mesh.vt.unsqueeze(0), rast, mesh.ft)  # [1, 512, 512, 2] in [0, 1]

                # use normal to produce a back-project mask
                normal, _ = dr.interpolate(mesh.vn.unsqueeze(0).contiguous(), rast, mesh.fn)
                normal = safe_normalize(normal[0])

                # rotated normal (where [0, 0, 1] always faces camera)
                rot_normal = normal @ pose[:3, :3]
                viewcos = rot_normal[..., [2]]

                mask = (alpha > 0) & (viewcos > 0.5)  # [H, W, 1]
                mask = mask.view(-1)

                uvs = uvs.view(-1, 2).clamp(0, 1)[mask]
                rgbs = rgbs.view(3, -1).permute(1, 0)[mask].contiguous()
                
                # update texture image
                cur_albedo, cur_cnt = mipmap_linear_grid_put_2d(
                    h, w,
                    uvs[..., [1, 0]] * 2 - 1,
                    rgbs,
                    min_resolution=256,
                    return_count=True,
                )
                
                # albedo += cur_albedo
                # cnt += cur_cnt
                mask = cnt.squeeze(-1) < 0.1
                albedo[mask] += cur_albedo[mask]
                cnt[mask] += cur_cnt[mask]

            mask = cnt.squeeze(-1) > 0
            albedo[mask] = albedo[mask] / cnt[mask].repeat(1, 3)

            mask = mask.view(h, w)

            albedo = albedo.detach().cpu().numpy()
            mask = mask.detach().cpu().numpy()

            # dilate texture
            from sklearn.neighbors import NearestNeighbors
            from scipy.ndimage import binary_dilation, binary_erosion

            inpaint_region = binary_dilation(mask, iterations=32)
            inpaint_region[mask] = 0

            search_region = mask.copy()
            not_search_region = binary_erosion(search_region, iterations=3)
            search_region[not_search_region] = 0

            search_coords = np.stack(np.nonzero(search_region), axis=-1)
            inpaint_coords = np.stack(np.nonzero(inpaint_region), axis=-1)

            knn = NearestNeighbors(n_neighbors=1, algorithm="kd_tree").fit(
                search_coords
            )
            _, indices = knn.kneighbors(inpaint_coords)

            albedo[tuple(inpaint_coords.T)] = albedo[tuple(search_coords[indices[:, 0]].T)]

            mesh.albedo = torch.from_numpy(albedo).to(self.device)
            mesh.write(path)

        else:
            path = os.path.join(path, f'particle_{particle_id}_model.ply')
            self.renderers[particle_id].gaussians.save_ply(path)

            print(f"[INFO] particle {particle_id} save model to {path}.")
    
    # no gui mode
    def train(self, iters=500):
        if iters > 0:
            self.prepare_train()
            for i in tqdm.trange(iters):
                self.train_step()
            # do a last prune
            for j in range(self.opt.num_particles):
                self.renderers[j].gaussians.prune(min_opacity=0.01, extent=1, max_screen_size=1)
    
        # # Multi-viewpoints for 30 fps video (save at the end of training)
        # if self.step == self.opt.iters and self.visualizer is not None and self.opt.visualize:
        #     self.visualizer.visualize_all_particles_in_multi_viewpoints(self.step, num_views=120, save_iid=False) # 360 / 120 for 30 fps

        # save model
        for j in range(self.opt.num_particles):
            self.save_model(mode='model', particle_id=j)
            self.save_model(mode='geo+tex', particle_id=j)
        

if __name__ == "__main__":
    import argparse
    from omegaconf import OmegaConf

    parser = argparse.ArgumentParser()
    parser.add_argument("--config", required=True, help="path to the yaml config file")
    args, extras = parser.parse_known_args()

    # override default config from cli
    opt = OmegaConf.merge(OmegaConf.load(args.config), OmegaConf.from_cli(extras))

    gui = GUI(opt)

    gui.train(opt.iters)<|MERGE_RESOLUTION|>--- conflicted
+++ resolved
@@ -214,15 +214,10 @@
             outputs.append(out)
             
         images = torch.cat(images, dim=0) # [N, 3, H, W]
-<<<<<<< HEAD
         # poses = torch.from_numpy(np.stack(poses, axis=0)).to(self.device) # TODO: Check if this is correct
         
         features = self.feature_extractor.extract_cls_from_layer(self.opt.feature_layer, images).to(self.device) # [N, D_feature]
 
-        for j in range(self.opt.num_particles):
-=======
-        features = self.feature_extractor(images) # [N, D_feature]
->>>>>>> 511b8bf4
 
         # --- before the branch, init for logging ---
         total_loss = 0
@@ -349,28 +344,6 @@
                     rep_features = self.feature_extractor(representative_images)  # [V, N, D]
                     diversity = float(self.metrics_calculator.compute_rlsd_diversity(rep_features))
                 else:
-<<<<<<< HEAD
-                    attraction_loss_val = 0
-                    repulsion_loss_val = 0
-                    scaled_repulsion_loss_val = 0
-                    
-                total_loss_val = total_loss.item()
-            
-                # quantitative metrics
-                multi_view_images = self.visualizer.visualize_all_particles_in_multi_viewpoints(self.step, num_views=self.opt.num_views, visualize=False, save_iid=False) # [V, N, 3, H, W]
-                representative_images, clip_similarities = self.metrics_calculator.compute_clip_fidelity_in_multi_viewpoints(multi_view_images, multi_view_type=self.opt.multi_view_type) # [V, N, 3, H, W]
-
-                fidelity = clip_similarities.mean().item()
-                
-                # Extract features for diversity computation
-                features = self.feature_extractor.extract_cls_from_layer(self.opt.feature_layer, representative_images) # [V*N, D_feature]
-                
-                diversity = self.metrics_calculator.compute_rlsd_diversity(features)
-
-                # log
-                self.metrics_calculator.log_metrics(step=self.step, diversity=diversity, fidelity=fidelity, attraction_loss=attraction_loss_val, repulsion_loss=repulsion_loss_val, scaled_repulsion_loss = scaled_repulsion_loss_val, total_loss=total_loss_val, time=t, memory_allocated_mb=memory_allocated, max_memory_allocated_mb=max_memory_allocated)
-
-=======
                     fidelity, diversity = 0.0, 0.0  # or skip logging these
 
                 self.metrics_calculator.log_metrics(
@@ -386,7 +359,26 @@
                     memory_allocated_mb=memory_allocated,
                     max_memory_allocated_mb=max_memory_allocated,
                 )
->>>>>>> 511b8bf4
+                    attraction_loss_val = 0
+                    repulsion_loss_val = 0
+                    scaled_repulsion_loss_val = 0
+                    
+                total_loss_val = total_loss.item()
+            
+                # quantitative metrics
+                multi_view_images = self.visualizer.visualize_all_particles_in_multi_viewpoints(self.step, num_views=self.opt.num_views, visualize=False, save_iid=False) # [V, N, 3, H, W]
+                representative_images, clip_similarities = self.metrics_calculator.compute_clip_fidelity_in_multi_viewpoints(multi_view_images, multi_view_type=self.opt.multi_view_type) # [V, N, 3, H, W]
+
+                fidelity = clip_similarities.mean().item()
+                
+                # Extract features for diversity computation
+                features = self.feature_extractor.extract_cls_from_layer(self.opt.feature_layer, representative_images) # [V*N, D_feature]
+                
+                diversity = self.metrics_calculator.compute_rlsd_diversity(features)
+
+                # log
+                self.metrics_calculator.log_metrics(step=self.step, diversity=diversity, fidelity=fidelity, attraction_loss=attraction_loss_val, repulsion_loss=repulsion_loss_val, scaled_repulsion_loss = scaled_repulsion_loss_val, total_loss=total_loss_val, time=t, memory_allocated_mb=memory_allocated, max_memory_allocated_mb=max_memory_allocated)
+
             # visualize
             if self.opt.visualize and self.visualizer is not None:
                 # save rendered images (save at the end of each interval)
